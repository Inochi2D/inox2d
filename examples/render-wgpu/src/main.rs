use common::scene::ExampleSceneController;
use glam::{uvec2, vec2, Vec2};
use wgpu::CompositeAlphaMode;
use winit::{
	event::*,
	event_loop::EventLoop,
	keyboard::{KeyCode, PhysicalKey},
	window::WindowBuilder,
};

use inox2d::formats::inp::parse_inp;
use inox2d::model::Model;
use inox2d_wgpu::Renderer;
use std::fs;
use std::path::PathBuf;

use clap::Parser;

pub async fn run(model: Model) {
<<<<<<< HEAD
    let event_loop = EventLoop::new();
    let window = WindowBuilder::new()
        .with_inner_size(winit::dpi::PhysicalSize::new(800, 800))
        .with_resizable(true)
        .with_transparent(true)
        .with_title("Render Inochi2D Puppet (WGPU)")
        .build(&event_loop)
        .unwrap();

    let instance = wgpu::Instance::new(wgpu::InstanceDescriptor::default());
    let surface = unsafe { instance.create_surface(&window) }.unwrap();
    let adapter = instance
        .request_adapter(&wgpu::RequestAdapterOptions {
            power_preference: wgpu::PowerPreference::default(),
            compatible_surface: Some(&surface),
            force_fallback_adapter: false,
        })
        .await
        .unwrap();

    let (device, queue) = adapter
        .request_device(
            &wgpu::DeviceDescriptor {
                features: wgpu::Features::ADDRESS_MODE_CLAMP_TO_BORDER,
                limits: wgpu::Limits::default(),
                label: None,
            },
            None,
        )
        .await
        .unwrap();

    // Fallback to first alpha mode if PreMultiplied is not supported
    let alpha_modes = surface.get_capabilities(&adapter).alpha_modes;
    let alpha_mode = if alpha_modes.contains(&CompositeAlphaMode::PreMultiplied) {
        CompositeAlphaMode::PreMultiplied
    } else {
        alpha_modes[0]
    };

    let mut config = wgpu::SurfaceConfiguration {
        usage: wgpu::TextureUsages::RENDER_ATTACHMENT,
        format: wgpu::TextureFormat::Bgra8Unorm,
        width: window.inner_size().width,
        height: window.inner_size().height,
        present_mode: wgpu::PresentMode::Fifo,
        alpha_mode,
        view_formats: Vec::new(),
    };
    surface.configure(&device, &config);

    let mut renderer = Renderer::new(
        &device,
        &queue,
        wgpu::TextureFormat::Bgra8Unorm,
        &model,
        uvec2(window.inner_size().width, window.inner_size().height),
    );
    renderer.camera.scale = Vec2::splat(0.15);

    let mut scene_ctrl = ExampleSceneController::new(&renderer.camera, 0.5);
    let mut puppet = model.puppet;

    event_loop.run(move |event, _, control_flow| match event {
        Event::RedrawRequested(_) => {
            scene_ctrl.update(&mut renderer.camera);

            puppet.begin_set_params();
            let t = scene_ctrl.current_elapsed();
            puppet.set_named_param("Head:: Yaw-Pitch", vec2(t.cos(), t.sin()));
            puppet.end_set_params(scene_ctrl.dt());

            let output = surface.get_current_texture().unwrap();
            let view = (output.texture).create_view(&wgpu::TextureViewDescriptor::default());

            renderer.render(&queue, &device, &puppet, &view);
            output.present();
        }
        Event::WindowEvent { ref event, .. } => match event {
            WindowEvent::CloseRequested
            | WindowEvent::KeyboardInput {
                input:
                    KeyboardInput {
                        state: ElementState::Pressed,
                        virtual_keycode: Some(VirtualKeyCode::Escape),
                        ..
                    },
                ..
            } => *control_flow = ControlFlow::Exit,
            WindowEvent::Resized(size) => {
                // Reconfigure the surface with the new size
                config.width = size.width;
                config.height = size.height;
                surface.configure(&device, &config);

                // Update the renderer's internal viewport
                renderer.resize(uvec2(size.width, size.height));

                // On macos the window needs to be redrawn manually after resizing
                window.request_redraw();
            }
            _ => scene_ctrl.interact(&window, event, &renderer.camera),
        },
        Event::MainEventsCleared => {
            // RedrawRequested will only trigger once, unless we manually
            // request it.
            window.request_redraw();
        }
        _ => {}
    });
=======
	let event_loop = EventLoop::new().unwrap();
	let window = WindowBuilder::new()
		.with_inner_size(winit::dpi::PhysicalSize::new(800, 800))
		.with_resizable(true)
		.with_transparent(true)
		.with_title("Render Inochi2D Puppet (WGPU)")
		.build(&event_loop)
		.unwrap();

	let instance = wgpu::Instance::new(wgpu::InstanceDescriptor::default());
	let surface = unsafe { instance.create_surface(&window) }.unwrap();
	let adapter = instance
		.request_adapter(&wgpu::RequestAdapterOptions {
			power_preference: wgpu::PowerPreference::default(),
			compatible_surface: Some(&surface),
			force_fallback_adapter: false,
		})
		.await
		.unwrap();

	let (device, queue) = adapter
		.request_device(
			&wgpu::DeviceDescriptor {
				features: wgpu::Features::ADDRESS_MODE_CLAMP_TO_BORDER,
				limits: wgpu::Limits::default(),
				label: None,
			},
			None,
		)
		.await
		.unwrap();

	// Fallback to first alpha mode if PreMultiplied is not supported
	let alpha_modes = surface.get_capabilities(&adapter).alpha_modes;
	let alpha_mode = if alpha_modes.contains(&CompositeAlphaMode::PreMultiplied) {
		CompositeAlphaMode::PreMultiplied
	} else {
		alpha_modes[0]
	};

	let mut config = wgpu::SurfaceConfiguration {
		usage: wgpu::TextureUsages::RENDER_ATTACHMENT,
		format: wgpu::TextureFormat::Bgra8Unorm,
		width: window.inner_size().width,
		height: window.inner_size().height,
		present_mode: wgpu::PresentMode::Fifo,
		alpha_mode,
		view_formats: Vec::new(),
	};
	surface.configure(&device, &config);

	let mut renderer = Renderer::new(
		&device,
		&queue,
		wgpu::TextureFormat::Bgra8Unorm,
		&model,
		uvec2(window.inner_size().width, window.inner_size().height),
	);
	renderer.camera.scale = Vec2::splat(0.15);

	let mut scene_ctrl = ExampleSceneController::new(&renderer.camera, 0.5);
	let mut puppet = model.puppet;

	event_loop
		.run(move |event, elwt| match event {
			Event::WindowEvent {
				window_id: _,
				event: WindowEvent::RedrawRequested,
			} => {
				scene_ctrl.update(&mut renderer.camera);

				puppet.begin_set_params();
				let t = scene_ctrl.current_elapsed();
				puppet.set_param("Head:: Yaw-Pitch", vec2(t.cos(), t.sin()));
				puppet.end_set_params();

				let output = surface.get_current_texture().unwrap();
				let view = (output.texture).create_view(&wgpu::TextureViewDescriptor::default());

				renderer.render(&queue, &device, &puppet, &view);
				output.present();
			}
			Event::WindowEvent { ref event, .. } => match event {
				WindowEvent::CloseRequested
				| WindowEvent::KeyboardInput {
					event:
						KeyEvent {
							//virtual_keycode: Some(VirtualKeyCode::Escape),
							state: ElementState::Pressed,
							physical_key: PhysicalKey::Code(KeyCode::Escape),
							..
						},
					..
				} => {
					elwt.exit();
				}
				WindowEvent::Resized(size) => {
					// Reconfigure the surface with the new size
					config.width = size.width;
					config.height = size.height;
					surface.configure(&device, &config);

					// Update the renderer's internal viewport
					renderer.resize(uvec2(size.width, size.height));

					// On macos the window needs to be redrawn manually after resizing
					window.request_redraw();
				}
				_ => scene_ctrl.interact(event, &renderer.camera),
			},
			Event::AboutToWait => {
				// RedrawRequested will only trigger once, unless we manually
				// request it.
				window.request_redraw();
			}
			_ => {}
		})
		.expect("Error in event loop")
>>>>>>> 7f52e393
}

#[derive(Parser, Debug)]
#[command(author, version, about, long_about = None)]
struct Cli {
	#[arg(help = "Path to the .inp file. .inx files don't work!")]
	inp_path: PathBuf,
}

fn main() {
	let cli = Cli::parse();

	let data = fs::read(cli.inp_path).unwrap();
	let model = parse_inp(data.as_slice()).unwrap();

	pollster::block_on(run(model));
}<|MERGE_RESOLUTION|>--- conflicted
+++ resolved
@@ -17,118 +17,6 @@
 use clap::Parser;
 
 pub async fn run(model: Model) {
-<<<<<<< HEAD
-    let event_loop = EventLoop::new();
-    let window = WindowBuilder::new()
-        .with_inner_size(winit::dpi::PhysicalSize::new(800, 800))
-        .with_resizable(true)
-        .with_transparent(true)
-        .with_title("Render Inochi2D Puppet (WGPU)")
-        .build(&event_loop)
-        .unwrap();
-
-    let instance = wgpu::Instance::new(wgpu::InstanceDescriptor::default());
-    let surface = unsafe { instance.create_surface(&window) }.unwrap();
-    let adapter = instance
-        .request_adapter(&wgpu::RequestAdapterOptions {
-            power_preference: wgpu::PowerPreference::default(),
-            compatible_surface: Some(&surface),
-            force_fallback_adapter: false,
-        })
-        .await
-        .unwrap();
-
-    let (device, queue) = adapter
-        .request_device(
-            &wgpu::DeviceDescriptor {
-                features: wgpu::Features::ADDRESS_MODE_CLAMP_TO_BORDER,
-                limits: wgpu::Limits::default(),
-                label: None,
-            },
-            None,
-        )
-        .await
-        .unwrap();
-
-    // Fallback to first alpha mode if PreMultiplied is not supported
-    let alpha_modes = surface.get_capabilities(&adapter).alpha_modes;
-    let alpha_mode = if alpha_modes.contains(&CompositeAlphaMode::PreMultiplied) {
-        CompositeAlphaMode::PreMultiplied
-    } else {
-        alpha_modes[0]
-    };
-
-    let mut config = wgpu::SurfaceConfiguration {
-        usage: wgpu::TextureUsages::RENDER_ATTACHMENT,
-        format: wgpu::TextureFormat::Bgra8Unorm,
-        width: window.inner_size().width,
-        height: window.inner_size().height,
-        present_mode: wgpu::PresentMode::Fifo,
-        alpha_mode,
-        view_formats: Vec::new(),
-    };
-    surface.configure(&device, &config);
-
-    let mut renderer = Renderer::new(
-        &device,
-        &queue,
-        wgpu::TextureFormat::Bgra8Unorm,
-        &model,
-        uvec2(window.inner_size().width, window.inner_size().height),
-    );
-    renderer.camera.scale = Vec2::splat(0.15);
-
-    let mut scene_ctrl = ExampleSceneController::new(&renderer.camera, 0.5);
-    let mut puppet = model.puppet;
-
-    event_loop.run(move |event, _, control_flow| match event {
-        Event::RedrawRequested(_) => {
-            scene_ctrl.update(&mut renderer.camera);
-
-            puppet.begin_set_params();
-            let t = scene_ctrl.current_elapsed();
-            puppet.set_named_param("Head:: Yaw-Pitch", vec2(t.cos(), t.sin()));
-            puppet.end_set_params(scene_ctrl.dt());
-
-            let output = surface.get_current_texture().unwrap();
-            let view = (output.texture).create_view(&wgpu::TextureViewDescriptor::default());
-
-            renderer.render(&queue, &device, &puppet, &view);
-            output.present();
-        }
-        Event::WindowEvent { ref event, .. } => match event {
-            WindowEvent::CloseRequested
-            | WindowEvent::KeyboardInput {
-                input:
-                    KeyboardInput {
-                        state: ElementState::Pressed,
-                        virtual_keycode: Some(VirtualKeyCode::Escape),
-                        ..
-                    },
-                ..
-            } => *control_flow = ControlFlow::Exit,
-            WindowEvent::Resized(size) => {
-                // Reconfigure the surface with the new size
-                config.width = size.width;
-                config.height = size.height;
-                surface.configure(&device, &config);
-
-                // Update the renderer's internal viewport
-                renderer.resize(uvec2(size.width, size.height));
-
-                // On macos the window needs to be redrawn manually after resizing
-                window.request_redraw();
-            }
-            _ => scene_ctrl.interact(&window, event, &renderer.camera),
-        },
-        Event::MainEventsCleared => {
-            // RedrawRequested will only trigger once, unless we manually
-            // request it.
-            window.request_redraw();
-        }
-        _ => {}
-    });
-=======
 	let event_loop = EventLoop::new().unwrap();
 	let window = WindowBuilder::new()
 		.with_inner_size(winit::dpi::PhysicalSize::new(800, 800))
@@ -202,8 +90,8 @@
 
 				puppet.begin_set_params();
 				let t = scene_ctrl.current_elapsed();
-				puppet.set_param("Head:: Yaw-Pitch", vec2(t.cos(), t.sin()));
-				puppet.end_set_params();
+				puppet.set_named_param("Head:: Yaw-Pitch", vec2(t.cos(), t.sin()));
+				puppet.end_set_params(scene_ctrl.dt());
 
 				let output = surface.get_current_texture().unwrap();
 				let view = (output.texture).create_view(&wgpu::TextureViewDescriptor::default());
@@ -247,7 +135,6 @@
 			_ => {}
 		})
 		.expect("Error in event loop")
->>>>>>> 7f52e393
 }
 
 #[derive(Parser, Debug)]
