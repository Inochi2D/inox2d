use glam::Vec3;

use crate::mesh::Mesh;

use super::node::InoxNodeUuid;
use super::physics::SimplePhysics;

#[derive(Debug, Clone)]
pub struct Composite {
    pub draw_state: Drawable,
}

/// Blending mode.
#[derive(Debug, Clone, Copy, PartialEq, Eq, Hash)]
pub enum BlendMode {
    /// Normal blending mode.
    Normal,
    /// Multiply blending mode.
    Multiply,
    /// Color Dodge.
    ColorDodge,
    /// Linear Dodge.
    LinearDodge,
    /// Screen.
    Screen,
    /// Clip to Lower.
    /// Special blending mode that clips the drawable
    /// to a lower rendered area.
    ClipToLower,
    /// Slice from Lower.
    /// Special blending mode that slices the drawable
    /// via a lower rendered area.
    /// (Basically inverse ClipToLower.)
    SliceFromLower,
}

impl BlendMode {
    pub const VALUES: [BlendMode; 7] = [
        BlendMode::Normal,
        BlendMode::Multiply,
        BlendMode::ColorDodge,
        BlendMode::LinearDodge,
        BlendMode::Screen,
        BlendMode::ClipToLower,
        BlendMode::SliceFromLower,
    ];
}

#[derive(Debug, Clone, thiserror::Error)]
#[error("Unknown blend mode {0:?}")]
pub struct UnknownBlendModeError(String);

impl TryFrom<&str> for BlendMode {
    type Error = UnknownBlendModeError;

    fn try_from(value: &str) -> Result<Self, Self::Error> {
        match value {
            "Normal" => Ok(BlendMode::Normal),
            "Multiply" => Ok(BlendMode::Multiply),
            "ColorDodge" => Ok(BlendMode::ColorDodge),
            "LinearDodge" => Ok(BlendMode::LinearDodge),
            "Screen" => Ok(BlendMode::Screen),
            "ClipToLower" => Ok(BlendMode::ClipToLower),
            "SliceFromLower" => Ok(BlendMode::SliceFromLower),
            unknown => Err(UnknownBlendModeError(unknown.to_owned())),
        }
    }
}

#[derive(Debug, Clone, Copy, PartialEq)]
pub enum MaskMode {
    /// The part should be masked by the drawables specified.
    Mask,
<<<<<<< HEAD
    /// The path should be dodge-masked by the drawables specified.
=======
>>>>>>> 6e90bbd2
    Dodge,
}

#[derive(Debug, Clone, thiserror::Error)]
#[error("Unknown mask mode {0:?}")]
pub struct UnknownMaskModeError(String);

impl TryFrom<&str> for MaskMode {
    type Error = UnknownMaskModeError;

    fn try_from(value: &str) -> Result<Self, Self::Error> {
        match value {
            "Mask" => Ok(MaskMode::Mask),
            "DodgeMask" => Ok(MaskMode::Dodge),
            unknown => Err(UnknownMaskModeError(unknown.to_owned())),
        }
    }
}

#[derive(Debug, Clone, PartialEq)]
pub struct Mask {
    pub source: InoxNodeUuid,
    pub mode: MaskMode,
}

#[derive(Debug, Clone)]
pub struct Drawable {
    pub blend_mode: BlendMode,
    pub tint: Vec3,
    pub screen_tint: Vec3,
    pub mask_threshold: f32,
    pub masks: Vec<Mask>,
    pub opacity: f32,
}

impl Drawable {
    /// Checks whether the drawable has masks of mode `MaskMode::Mask`.
    pub fn has_masks(&self) -> bool {
        self.masks.iter().any(|mask| mask.mode == MaskMode::Mask)
    }

    /// Checks whether the drawable has masks of mode `MaskMode::Dodge`.
    pub fn has_dodge_masks(&self) -> bool {
        self.masks.iter().any(|mask| mask.mode == MaskMode::Dodge)
    }
}

#[derive(Debug, Clone)]
pub struct Part {
    pub draw_state: Drawable,
    pub mesh: Mesh,
    pub tex_albedo: usize,
    pub tex_emissive: usize,
    pub tex_bumpmap: usize,
}

impl Part {
    pub fn num_indices(&self) -> u16 {
        self.mesh.indices.len() as u16
    }
}

#[derive(Debug, Clone)]
pub enum InoxData<T> {
    Node,
    Part(Part),
    Composite(Composite),
    SimplePhysics(SimplePhysics),
    Custom(T),
}

impl<T> InoxData<T> {
    pub fn is_node(&self) -> bool {
        matches!(self, InoxData::Node)
    }

    pub fn is_part(&self) -> bool {
        matches!(self, InoxData::Part(_))
    }

    pub fn is_composite(&self) -> bool {
        matches!(self, InoxData::Composite(_))
    }

    pub fn is_simple_physics(&self) -> bool {
        matches!(self, InoxData::SimplePhysics(_))
    }

    pub fn is_custom(&self) -> bool {
        matches!(self, InoxData::Custom(_))
    }

    pub fn data_type_name(&self) -> &'static str {
        match self {
            InoxData::Node => "Node",
            InoxData::Part(_) => "Part",
            InoxData::Composite(_) => "Composite",
            InoxData::SimplePhysics(_) => "SimplePhysics",
            InoxData::Custom(_) => "Custom",
        }
    }
}<|MERGE_RESOLUTION|>--- conflicted
+++ resolved
@@ -71,10 +71,7 @@
 pub enum MaskMode {
     /// The part should be masked by the drawables specified.
     Mask,
-<<<<<<< HEAD
     /// The path should be dodge-masked by the drawables specified.
-=======
->>>>>>> 6e90bbd2
     Dodge,
 }
 
